package scorex.transaction.state.database.blockchain

import org.h2.mvstore.{MVMap, MVStore}
import play.api.libs.json.{JsNumber, JsObject}
import scorex.account.Account
import scorex.block.Block
import scorex.crypto.encode.Base58
import scorex.crypto.hash.FastCryptographicHash
import scorex.settings.WavesHardForkParameters
import scorex.transaction._
import scorex.transaction.assets._
import scorex.transaction.state.database.state._
import scorex.utils.{LogMVMapBuilder, NTP, ScorexLogging}

import scala.concurrent.duration._
import scala.annotation.tailrec
import scala.collection.JavaConversions._
import scala.concurrent.duration._
import scala.util.control.NonFatal
import scala.util.{Failure, Success, Try}
import scorex.transaction.assets.exchange.{OrderCancelTransaction, OrderMatch}


/** Store current balances only, and balances changes within effective balance depth.
  * Store transactions for selected accounts only.
  * If no filename provided, blockchain lives in RAM (intended for tests only).
  *
  * Use apply method of StoredState object to create new instance
  */
class StoredState(val db: MVStore, settings: WavesHardForkParameters) extends LagonakiState with ScorexLogging
  with OrderMatchStoredState {

  val assetsExtension = new AssetsExtendedState(db)

  val HeightKey = "height"
  val DataKey = "dataset"
  val LastStates = "lastStates"
  val IncludedTx = "includedTx"
  //todo put all transactions in the same map and use links to it
  val AllTxs = "IssueTxs"

  if (db.getStoreVersion > 0) db.rollback()

  private def accountChanges(key: Address): MVMap[Int, Row] = db.openMap(key.toString,
    new LogMVMapBuilder[Int, Row].valueType(RowDataType))

  private val lastStates: MVMap[Address, Int] = db.openMap(LastStates, new LogMVMapBuilder[Address, Int])

  /**
    * Transaction Signature -> Block height Map
    */
  private val includedTx: MVMap[Array[Byte], Int] = db.openMap(IncludedTx, new LogMVMapBuilder[Array[Byte], Int])

  /**
    * Transaction ID -> serialized transaction
    */
  val transactionsMap: MVMap[Array[Byte], Array[Byte]] =
    db.openMap(AllTxs, new LogMVMapBuilder[Array[Byte], Array[Byte]])

  private val heightMap: MVMap[String, Int] = db.openMap(HeightKey, new LogMVMapBuilder[String, Int])

  if (Option(heightMap.get(HeightKey)).isEmpty) heightMap.put(HeightKey, 0)

  def stateHeight: Int = heightMap.get(HeightKey)

  private def setStateHeight(height: Int): Unit = heightMap.put(HeightKey, height)

  private val accountAssetsMap: MVMap[String, Set[String]] = db.openMap("", new LogMVMapBuilder[String, Set[String]])

  private def updateAccountAssets(address: Address, assetId: Option[AssetId]): Unit = {
    if (assetId.isDefined) {
      val asset = Base58.encode(assetId.get)
      val assets = Option(accountAssetsMap.get(address)).getOrElse(Set.empty[String])
      accountAssetsMap.put(address, assets + asset)
    }
  }

  private def getAccountAssets(address: Address): Set[String] =
    Option(accountAssetsMap.get(address)).getOrElse(Set.empty[String])

  private def getIssueTransaction(assetId: AssetId): Option[IssueTransaction] =
    Option(transactionsMap.get(assetId)).flatMap(b => IssueTransaction.parseBytes(b).toOption)

  def getAccountBalance(account: Account): Map[AssetId, (Long, Boolean, Long, IssueTransaction)] = {
    val address = account.address
    getAccountAssets(address).foldLeft(Map.empty[AssetId, (Long, Boolean, Long, IssueTransaction)]) { (result, asset) =>
      val triedAssetId = Base58.decode(asset)
      val balance = balanceByKey(address + asset)

      if (triedAssetId.isSuccess) {
        val assetId = triedAssetId.get
        val maybeIssueTransaction = getIssueTransaction(assetId)
        if (maybeIssueTransaction.isDefined)
          result.updated(assetId, (balance, isAssetReissuable(assetId), totalAssetQuantity(assetId), maybeIssueTransaction.get))
        else result
      } else result
    }
  }

  private[blockchain] def applyChanges(changes: Map[AssetAcc, (AccState, Reason)], blockTs: Long = NTP.correctedTime()): Unit = synchronized {
    setStateHeight(stateHeight + 1)
    val h = stateHeight
    changes.foreach { ch =>
      val change = Row(ch._2._1, ch._2._2, Option(lastStates.get(ch._1.key)).getOrElse(0))
      accountChanges(ch._1.key).put(h, change)
      lastStates.put(ch._1.key, h)
      ch._2._2.foreach {
        case tx: AssetIssuance =>
          transactionsMap.put(tx.id, tx.bytes)
          assetsExtension.addAsset(tx.assetId, h, tx.id, tx.quantity, tx.reissuable)
          includedTx.put(tx.id, h)
        case tx: BurnTransaction =>
          assetsExtension.burnAsset(tx.assetId, h, tx.id, -tx.amount)
        case om: OrderMatch =>
          transactionsMap.put(om.id, om.bytes)
          putOrderMatch(om, blockTs)
          includedTx.put(om.id, h)
        case oc: OrderCancelTransaction =>
          transactionsMap.put(oc.id, oc.bytes)
          putOrderCancel(oc)
        case tx =>
          includedTx.put(tx.id, h)
      }
      updateAccountAssets(ch._1.account.address, ch._1.assetId)
    }
  }

  def rollbackTo(rollbackTo: Int): State = synchronized {
    def deleteNewer(key: Address): Unit = {
      val currentHeight = lastStates.get(key)
      if (currentHeight > rollbackTo) {
        val dataMap = accountChanges(key)
        val changes = dataMap.remove(currentHeight)
        changes.reason.foreach(t => {
          includedTx.remove(t.id)
          transactionsMap.remove(t.id)
          t match {
            case t: AssetIssuance =>
              assetsExtension.rollbackTo(t.assetId, currentHeight)
            case t: BurnTransaction =>
              assetsExtension.rollbackTo(t.assetId, currentHeight)
            case _ =>
          }
        })
        val prevHeight = changes.lastRowHeight
        lastStates.put(key, prevHeight)
        deleteNewer(key)
      }
    }

    lastStates.keySet().foreach { key =>
      deleteNewer(key)
    }
    setStateHeight(rollbackTo)
    this
  }

  override def processBlock(block: Block): Try[State] = Try {
    val trans = block.transactions
    val fees: Map[AssetAcc, (AccState, Reason)] = block.consensusModule.feesDistribution(block)
      .map(m => m._1 -> (AccState(assetBalance(m._1) + m._2), List(FeesStateChange(m._2))))

    log.debug(s"${block.timestampField.value} < ${settings.allowTemporaryNegativeUntil} = ${block.timestampField.value < settings.allowTemporaryNegativeUntil}")
    val newBalances: Map[AssetAcc, (AccState, Reason)] = calcNewBalances(trans, fees, block.timestampField.value < settings.allowTemporaryNegativeUntil)
    newBalances.foreach(nb => require(nb._2._1.balance >= 0))

    applyChanges(newBalances, block.timestampField.value)
    log.trace(s"New state height is $stateHeight, hash: $hash, totalBalance: $totalBalance")

    this
  }


  private[blockchain] def calcNewBalances(trans: Seq[Transaction], fees: Map[AssetAcc, (AccState, Reason)], allowTemporaryNegative: Boolean):
  Map[AssetAcc, (AccState, Reason)] = {
    val newBalances: Map[AssetAcc, (AccState, Reason)] = trans.foldLeft(fees) { case (changes, tx) =>
      tx.balanceChanges().foldLeft(changes) { case (iChanges, bc) =>
        //update balances sheet
        val currentChange = iChanges.getOrElse(bc.assetAcc, (AccState(assetBalance(bc.assetAcc)), List.empty))
        val newBalance = if (currentChange._1.balance == Long.MinValue) Long.MinValue
        else Try(Math.addExact(currentChange._1.balance, bc.delta)).getOrElse(Long.MinValue)

        if (newBalance < 0 && !allowTemporaryNegative) {
          throw new Error(s"Transaction leads to negative balance ($newBalance): ${tx.json}")
        }

        iChanges.updated(bc.assetAcc, (AccState(newBalance), tx +: currentChange._2))
      }
    }
    newBalances
  }

  private[blockchain] def filterValidTransactions(trans: Seq[Transaction]):
  Seq[Transaction] = {
    trans.foldLeft((Map.empty[AssetAcc, (AccState, Reason)], Seq.empty[Transaction])) {
      case ((currentState, validTxs), tx) =>
        try {
          val newState = tx.balanceChanges().foldLeft(currentState) { case (iChanges, bc) =>
            //update balances sheet
            val currentChange = iChanges.getOrElse(bc.assetAcc, (AccState(assetBalance(bc.assetAcc)), List.empty))
            val newBalance = if (currentChange._1.balance == Long.MinValue) Long.MinValue
            else Try(Math.addExact(currentChange._1.balance, bc.delta)).getOrElse(Long.MinValue)

            if (newBalance < 0 && tx.timestamp >= settings.allowTemporaryNegativeUntil) {
              throw new Error(s"Transaction leads to negative balance ($newBalance): ${tx.json}")
            }

            iChanges.updated(bc.assetAcc, (AccState(newBalance), tx +: currentChange._2))
          }
          (newState, validTxs :+ tx)
        } catch {
          case NonFatal(e) =>
            (currentState, validTxs)
        }
    }._2
  }

  override def balance(account: Account, atHeight: Option[Int] = None): Long =
    assetBalance(AssetAcc(account, None), atHeight)

  def assetBalance(account: AssetAcc, atHeight: Option[Int] = None): Long = {
    balanceByKey(account.key, atHeight)
  }

  def isAssetReissuable(assetId: AssetId): Boolean = assetsExtension.isReissuable(assetId)

  def totalAssetQuantity(assetId: AssetId): Long = assetsExtension.getAssetQuantity(assetId)

  override def balanceWithConfirmations(account: Account, confirmations: Int, heightOpt: Option[Int]): Long =
    balance(account, Some(Math.max(1, heightOpt.getOrElse(stateHeight) - confirmations)))

  private def balanceByKey(key: String, atHeight: Option[Int] = None): Long = {
    Option(lastStates.get(key)) match {
      case Some(h) if h > 0 =>
        val requiredHeight = atHeight.getOrElse(stateHeight)
        require(requiredHeight >= 0, s"Height should not be negative, $requiredHeight given")

        def loop(hh: Int, min: Long = Long.MaxValue): Long = {
          val row = accountChanges(key).get(hh)
          require(Option(row).isDefined, s"accountChanges($key).get($hh) is null. lastStates.get(address)=$h")
          if (hh <= requiredHeight) Math.min(row.state.balance, min)
          else if (row.lastRowHeight == 0) 0L
          else loop(row.lastRowHeight, Math.min(row.state.balance, min))
        }

        loop(h)
      case _ =>
        0L
    }
  }

  def totalBalance: Long = lastStates.keySet().toList.map(address => balanceByKey(address)).sum

  private val DefaultLimit = 50

  override def accountTransactions(account: Account, limit: Int = DefaultLimit): Seq[Transaction] = {
    val accountAssets = getAccountAssets(account.address)
    val keys = account.address :: accountAssets.map(account.address + _).toList

    keys.foldLeft(Seq.empty[Transaction]) { (result, key) =>
      val transactions = Option(lastStates.get(key)) match {
        case Some(accHeight) =>
          val m = accountChanges(key)

          def loop(h: Int, acc: Seq[Transaction]): Seq[Transaction] = Option(m.get(h)) match {
            case Some(heightChangesBytes) if acc.length < limit =>
              val heightChanges = heightChangesBytes
              val heightTransactions = heightChanges.reason.toArray.filter(_.isInstanceOf[Transaction])
                .map(_.asInstanceOf[Transaction])
              loop(heightChanges.lastRowHeight, heightTransactions ++ acc)
            case _ => acc
          }

          loop(accHeight, Seq.empty)
        case None => Seq.empty
      }
      result ++ transactions
    }.distinct
  }.takeRight(limit)

  def lastAccountPaymentTransaction(account: Account): Option[PaymentTransaction] = {
    def loop(h: Int, address: Address): Option[PaymentTransaction] = {
      val changes = accountChanges(address)
      Option(changes.get(h)) match {
        case Some(row) =>
          val accountTransactions = row.reason
            .filter(_.isInstanceOf[PaymentTransaction])
            .map(_.asInstanceOf[PaymentTransaction])
            .filter(_.sender.address == address)
          if (accountTransactions.nonEmpty) Some(accountTransactions.maxBy(_.timestamp))
          else loop(row.lastRowHeight, address)
        case _ => None
      }
    }

    Option(lastStates.get(account.address)) match {
      case Some(height) => loop(height, account.address)
      case None => None
    }
  }

  override def included(id: Array[Byte], heightOpt: Option[Int]): Option[Int] =
    Option(includedTx.get(id)).filter(_ < heightOpt.getOrElse(Int.MaxValue))

  /**
    * Returns sequence of valid transactions
    */
  override final def validate(trans: Seq[Transaction], heightOpt: Option[Int] = None, blockTime: Long): Seq[Transaction] = {
    val height = heightOpt.getOrElse(stateHeight)

    val txs = trans.filter(t => isValid(t, height))
    val allowInvalidPaymentTransactionsByTimestamp = txs.nonEmpty && txs.map(_.timestamp).max < settings.allowInvalidPaymentTransactionsByTimestamp
    val validTransactions = if (allowInvalidPaymentTransactionsByTimestamp) {
      txs
    } else {
      val invalidPaymentTransactionsByTimestamp = invalidatePaymentTransactionsByTimestamp(txs)
      excludeTransactions(txs, invalidPaymentTransactionsByTimestamp)
    }

    val allowTransactionsFromFutureByTimestamp = validTransactions.nonEmpty && validTransactions.map(_.timestamp).max < settings.allowTransactionsFromFutureUntil
    val filteredFromFuture = if (allowTransactionsFromFutureByTimestamp) {
      validTransactions
    } else {
      filterTransactionsFromFuture(validTransactions, blockTime)
    }

    val allowUnissuedAssets = filteredFromFuture.nonEmpty && txs.map(_.timestamp).max < settings.allowUnissuedAssetsUntil

    def filterValidTransactionsByState(trans: Seq[Transaction]): Seq[Transaction] = {
      val (state, validTxs) = trans.foldLeft((Map.empty[AssetAcc, (AccState, Reason)], Seq.empty[Transaction])) {
        case ((currentState, seq), tx) =>
          try {
            val changes = if (allowUnissuedAssets) tx.balanceChanges() else tx.balanceChanges().sortBy(_.delta)
            val newState = changes.foldLeft(currentState) { case (iChanges, bc) =>
              //update balances sheet
              def safeSum(first: Long, second: Long): Long = {
                try {
                  Math.addExact(first, second)
                } catch {
                  case e: ArithmeticException =>
                    throw new Error(s"Transaction leads to overflow balance: $first + $second = ${first + second}")
                }
              }

              val currentChange = iChanges.getOrElse(bc.assetAcc, (AccState(assetBalance(bc.assetAcc)), List.empty))
              val newBalance = safeSum(currentChange._1.balance, bc.delta)
              if (newBalance >= 0 || tx.timestamp < settings.allowTemporaryNegativeUntil) {
                iChanges.updated(bc.assetAcc, (AccState(newBalance), tx +: currentChange._2))
              } else {
                throw new Error(s"Transaction leads to negative state: ${currentChange._1.balance} + ${bc.delta} = ${currentChange._1.balance + bc.delta}")
              }
            }
            (newState, seq :+ tx)
          } catch {
            case NonFatal(e) =>
              (currentState, seq)
          }
      }
      validTxs
    }

    filterCancelOrderMatch(filterValidTransactionsByState(filteredFromFuture))
  }

  private def excludeTransactions(transactions: Seq[Transaction], exclude: Iterable[Transaction]) =
    transactions.filter(t1 => !exclude.exists(t2 => t2.id sameElements t1.id))

  private def invalidatePaymentTransactionsByTimestamp(transactions: Seq[Transaction]): Seq[Transaction] = {
    val paymentTransactions = transactions.filter(_.isInstanceOf[PaymentTransaction])
      .map(_.asInstanceOf[PaymentTransaction])

    val initialSelection: Map[String, (List[Transaction], Long)] = Map(paymentTransactions.map { payment =>
      val address = payment.sender.address
      val stateTimestamp = lastAccountPaymentTransaction(payment.sender) match {
        case Some(lastTransaction) => lastTransaction.timestamp
        case _ => 0
      }
      address -> (List[Transaction](), stateTimestamp)
    }: _*)

    val orderedTransaction = paymentTransactions.sortBy(_.timestamp)
    val selection: Map[String, (List[Transaction], Long)] = orderedTransaction.foldLeft(initialSelection) { (s, t) =>
      val address = t.sender.address
      val tuple = s(address)
      if (t.timestamp > tuple._2) {
        s.updated(address, (tuple._1, t.timestamp))
      } else {
        s.updated(address, (tuple._1 :+ t, tuple._2))
      }
    }

    selection.foldLeft(List[Transaction]()) { (l, s) => l ++ s._2._1 }
  }

  private def filterTransactionsFromFuture(transactions: Seq[Transaction], blockTime: Long): Seq[Transaction] = {
    transactions.filter {
      tx => (tx.timestamp - blockTime).millis <= SimpleTransactionModule.MaxTimeForUnconfirmed
    }
  }

  private[blockchain] def isValid(transaction: Transaction, height: Int): Boolean = transaction match {
    case tx: PaymentTransaction =>
        transaction.timestamp < settings.allowInvalidPaymentTransactionsByTimestamp ||
          (transaction.timestamp >= settings.allowInvalidPaymentTransactionsByTimestamp && isTimestampCorrect(tx))
    case tx: TransferTransaction =>
      included(tx.id, None).isEmpty
    case tx: IssueTransaction =>
      included(tx.id, None).isEmpty
    case tx: ReissueTransaction =>
      val reissueValid: Boolean = {
        val sameSender = isIssuerAddress(tx.assetId, tx.sender.address)
        val reissuable = assetsExtension.isReissuable(tx.assetId)
        sameSender && reissuable
      }
<<<<<<< HEAD
      reissueValid && included(tx.id, None).isEmpty
    case tx: DeleteTransaction =>
      tx.timestamp > settings.allowDeleteTransactionAfterTimestamp &&
=======
      reissueValid && tx.validate == ValidationResult.ValidateOke && included(tx.id, None).isEmpty
    case tx: BurnTransaction =>
      tx.timestamp > settings.allowBurnTransactionAfterTimestamp && tx.validate == ValidationResult.ValidateOke &&
>>>>>>> 40b89ce9
        isIssuerAddress(tx.assetId, tx.sender.address) && included(tx.id, None).isEmpty
    case tx: OrderMatch =>
      isOrderMatchValid(tx) && included(tx.id, None).isEmpty
    case tx: OrderCancelTransaction =>
      tx.isValid && included(tx.id, None).isEmpty
    case gtx: GenesisTransaction =>
      height == 0
    case otx: Any =>
      log.error(s"Wrong kind of tx: $otx")
      false
  }

  private def isIssuerAddress(assetId: Array[Byte], address: String): Boolean = {
    Option(transactionsMap.get(assetId)).exists(b =>
      IssueTransaction.parseBytes(b) match {
        case Success(issue) =>
          issue.sender.address == address
        case Failure(f) =>
          log.debug(s"Can't deserialise issue tx", f)
          false
      })
  }

  private def isTimestampCorrect(tx: PaymentTransaction): Boolean = {
    lastAccountPaymentTransaction(tx.sender) match {
      case Some(lastTransaction) => lastTransaction.timestamp < tx.timestamp
      case None => true
    }
  }

  //for debugging purposes only
  def toJson(heightOpt: Option[Int] = None): JsObject = {
    val ls = lastStates.keySet().map(add => add -> balanceByKey(add, heightOpt))
      .filter(b => b._2 != 0).toList.sortBy(_._1)
    JsObject(ls.map(a => a._1 -> JsNumber(a._2)).toMap)
  }

  //for debugging purposes only
  override def toString: String = toJson().toString()

  def hash: Int = {
    (BigInt(FastCryptographicHash(toString.getBytes)) % Int.MaxValue).toInt
  }

}<|MERGE_RESOLUTION|>--- conflicted
+++ resolved
@@ -412,15 +412,9 @@
         val reissuable = assetsExtension.isReissuable(tx.assetId)
         sameSender && reissuable
       }
-<<<<<<< HEAD
       reissueValid && included(tx.id, None).isEmpty
-    case tx: DeleteTransaction =>
-      tx.timestamp > settings.allowDeleteTransactionAfterTimestamp &&
-=======
-      reissueValid && tx.validate == ValidationResult.ValidateOke && included(tx.id, None).isEmpty
     case tx: BurnTransaction =>
-      tx.timestamp > settings.allowBurnTransactionAfterTimestamp && tx.validate == ValidationResult.ValidateOke &&
->>>>>>> 40b89ce9
+      tx.timestamp > settings.allowBurnTransactionAfterTimestamp &&
         isIssuerAddress(tx.assetId, tx.sender.address) && included(tx.id, None).isEmpty
     case tx: OrderMatch =>
       isOrderMatchValid(tx) && included(tx.id, None).isEmpty
