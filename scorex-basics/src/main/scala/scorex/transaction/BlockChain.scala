--- conflicted
+++ resolved
@@ -23,33 +23,12 @@
 
   def lookForward(parentSignature: BlockId, howMany: Int): Seq[BlockId] =
     heightOf(parentSignature).map { h =>
-      (h + 1).to(Math.min(height(), h + howMany)).flatMap(blockAt).map(_.uniqueId)
+      (h + 1).to(Math.min(height(), h + howMany: Int)).flatMap(blockAt).map(_.uniqueId)
     }.getOrElse(Seq())
 
-<<<<<<< HEAD
-  override def lastSignatures(howMany: Int): Seq[Block.BlockId] = {
-    val h = height()
-    h.to(Math.max(h - howMany, 1), -1).flatMap { h =>
-      blockAt(h).map(_.uniqueId)
-    }
-  }
+  def children(block: Block): Seq[Block]
 
-  /**
-    * Average delay in milliseconds between last $blockNum blocks starting from $block
-    */
-  def averageDelay(block: Block, blockNum: Int): Try[Long] = Try {
-    val height: Int = heightOf(block).get
-    (blockAt(height).get.timestampField.value - blockAt(height - blockNum).get.timestampField.value) / blockNum
-  }
-
-  def lastSignature(): Block.BlockId = lastBlock.uniqueId
-
-  override def removeAfter(signature: Block.BlockId) = while (!lastSignature().sameElements(signature)) discardBlock()
-=======
-  def children(block: Block): Seq[Block]
->>>>>>> 6f9865d7
-
-  override def score(): History.BlockchainScore =
+  def score() =
     (1 to height()).foldLeft(0: BigInt) { case (sc, h) =>
       sc + blockAt(h).map { bl: Block =>
         bl.consensusModule.blockScore(bl)(bl.transactionModule)
