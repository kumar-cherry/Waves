--- conflicted
+++ resolved
@@ -245,21 +245,17 @@
     def signedTransfer(transfer: SignedTransferRequest): Future[Transaction] =
       postJson("/assets/broadcast/transfer", transfer).as[Transaction]
 
-<<<<<<< HEAD
     def signedLease(lease: SignedLeaseRequest): Future[Transaction] =
       postJson("/leasing/broadcast/lease", lease).as[Transaction]
 
     def signedLeaseCancel(leaseCancel: SignedLeaseCancelRequest): Future[Transaction] =
       postJson("/leasing/broadcast/cancel", leaseCancel).as[Transaction]
 
-    def signedMassTransfer(req: SignedMassTransferRequest): Future[Transaction] = {
-=======
     def signedMassTransfer(req: SignedMassTransferRequest): Future[Transaction] =
       postJson("/transactions/broadcast", req).as[Transaction]
 
-    def signedBroadcast(req: JsObject): Future[Transaction] =
->>>>>>> 66b155ac
-      postJson("/transactions/broadcast", req).as[Transaction]
+    def signedBroadcast(jsobj: JsObject): Future[Transaction] =
+      post("/transactions/broadcast", stringify(jsobj)).as[Transaction]
 
     def signedIssue(issue: SignedIssueRequest): Future[Transaction] =
       postJson("/assets/broadcast/issue", issue).as[Transaction]
