package com.wavesplatform.it.api

<<<<<<< HEAD
import com.wavesplatform.state2.ByteStr
=======
import com.wavesplatform.state.ByteStr
>>>>>>> 632e32ca
import play.api.libs.json._
import scorex.transaction.assets.exchange.AssetPair

import scala.util.{Failure, Success}

// USCE no longer contains references to non-serializable Request/Response objects
// to work around https://github.com/scalatest/scalatest/issues/556
case class UnexpectedStatusCodeException(requestUrl: String, statusCode: Int, responseBody: String)
    extends Exception(s"Request: $requestUrl; Unexpected status code ($statusCode): $responseBody")

case class Status(blockchainHeight: Int, stateHeight: Int, updatedTimestamp: Long, updatedDate: String)

object Status {
  implicit val statusFormat: Format[Status] = Json.format
}

case class Peer(address: String, declaredAddress: String, peerName: String)

object Peer {
  implicit val peerFormat: Format[Peer] = Json.format
}

case class Address(address: String)

object Address {
  implicit val addressFormat: Format[Address] = Json.format
}

case class Balance(address: String, confirmations: Int, balance: Long)

object Balance {
  implicit val balanceFormat: Format[Balance] = Json.format
}

case class AssetBalance(address: String, assetId: String, balance: Long)

object AssetBalance {
  implicit val assetBalanceFormat: Format[AssetBalance] = Json.format
}

case class CompiledScript(script: String)
object CompiledScript {
  implicit val compiledScriptFormat: Format[CompiledScript] = Json.format
}

case class FullAssetInfo(assetId: String, balance: Long, reissuable: Boolean, quantity: Long)

object FullAssetInfo {
  implicit val fullAssetInfoFormat: Format[FullAssetInfo] = Json.format
}

case class FullAssetsInfo(address: String, balances: List[FullAssetInfo])

object FullAssetsInfo {
  implicit val fullAssetsInfoFormat: Format[FullAssetsInfo] = Json.format
}

<<<<<<< HEAD
case class Transaction(`type`: Int, id: String, fee: Long, timestamp: Long)

=======
case class Transaction(`type`: Int, id: String, fee: Long, timestamp: Long, sender: Option[String])
>>>>>>> 632e32ca
object Transaction {
  implicit val transactionFormat: Format[Transaction] = Json.format
}

<<<<<<< HEAD
=======
case class TransactionInfo(`type`: Int, id: String, fee: Long, timestamp: Long, sender: Option[String], height: Int)
object TransactionInfo {
  implicit val format: Format[TransactionInfo] = Json.format
}

>>>>>>> 632e32ca
case class Block(signature: String,
                 height: Int,
                 timestamp: Long,
                 generator: String,
                 transactions: Seq[Transaction],
                 fee: Long,
                 features: Option[Seq[Short]])
<<<<<<< HEAD

=======
>>>>>>> 632e32ca
object Block {
  implicit val blockFormat: Format[Block] = Json.format
}

case class BlockHeaders(signature: String,
                        height: Int,
                        timestamp: Long,
                        generator: String,
                        transactionCount: Int,
                        blocksize: Int,
                        features: Set[Short])
<<<<<<< HEAD

=======
>>>>>>> 632e32ca
object BlockHeaders {
  implicit val blockHeadersFormat: Format[BlockHeaders] = Json.format
}

case class MatcherMessage(id: String)

object MatcherMessage {
  implicit val matcherMessageFormat: Format[MatcherMessage] = Json.format
}

case class MatcherResponse(status: String, message: MatcherMessage)

object MatcherResponse {
  implicit val matcherResponseFormat: Format[MatcherResponse] = Json.format
}

case class MatcherStatusResponse(status: String)

object MatcherStatusResponse {
  implicit val matcherStatusResponseFormat: Format[MatcherStatusResponse] = Json.format
}

case class MessageMatcherResponse(message: String)

object MessageMatcherResponse {
  implicit val messageMatcherResponseFormat: Format[MessageMatcherResponse] = Json.format
}

<<<<<<< HEAD
case class OrderBookHistory(id: String,
                            `type`: String,
                            amount: Long,
                            price: Long,
                            timestamp: Long,
                            filled: Int,
                            status: String,
                            assetPair: AssetPair) {
  def isActive: Boolean = status == "PartiallyFilled" || status == "Accepted"
}

=======
case class OrderBookHistory(id: String, `type`: String, amount: Long, price: Long, timestamp: Long, filled: Int, status: String)
>>>>>>> 632e32ca
object OrderBookHistory {
  implicit val byteStrFormat: Format[ByteStr] = Format(
    Reads {
      case JsString(str) =>
        ByteStr.decodeBase58(str) match {
          case Success(x) => JsSuccess(x)
          case Failure(e) => JsError(e.getMessage)
        }

      case _ => JsError("Can't read ByteStr")
    },
    Writes(x => JsString(x.base58))
  )

  implicit val assetPairFormat: Format[AssetPair] = Json.format[AssetPair]

  implicit val orderbookHistory: Format[OrderBookHistory] = Json.format
}

case class PairResponse(amountAsset: String, priceAsset: String)

object PairResponse {
  implicit val pairResponseFormat: Format[PairResponse] = Json.format
}

case class LevelResponse(price: Long, amount: Long)

object LevelResponse {
  implicit val levelResponseFormat: Format[LevelResponse] = Json.format
}

case class OrderBookResponse(timestamp: Long, pair: PairResponse, bids: List[LevelResponse], asks: List[LevelResponse])

object OrderBookResponse {
  implicit val orderBookResponseFormat: Format[OrderBookResponse] = Json.format
}

case class DebugInfo(stateHeight: Long, stateHash: Long)

object DebugInfo {
  implicit val debugInfoFormat: Format[DebugInfo] = Json.format
}

case class BlacklistedPeer(hostname: String, timestamp: Long, reason: String)

object BlacklistedPeer {
  implicit val blacklistedPeerFormat: Format[BlacklistedPeer] = Json.format
}

case class State(address: String, miningBalance: Long, timestamp: Long)
object State {
  implicit val StateFormat: Format[State] = Json.format
}

// Obsolete payment request
case class PaymentRequest(amount: Long, fee: Long, sender: String, recipient: String)

object PaymentRequest {
  implicit val paymentFormat: Format[PaymentRequest] = Json.format
}<|MERGE_RESOLUTION|>--- conflicted
+++ resolved
@@ -1,10 +1,6 @@
 package com.wavesplatform.it.api
 
-<<<<<<< HEAD
-import com.wavesplatform.state2.ByteStr
-=======
 import com.wavesplatform.state.ByteStr
->>>>>>> 632e32ca
 import play.api.libs.json._
 import scorex.transaction.assets.exchange.AssetPair
 
@@ -62,24 +58,16 @@
   implicit val fullAssetsInfoFormat: Format[FullAssetsInfo] = Json.format
 }
 
-<<<<<<< HEAD
-case class Transaction(`type`: Int, id: String, fee: Long, timestamp: Long)
-
-=======
 case class Transaction(`type`: Int, id: String, fee: Long, timestamp: Long, sender: Option[String])
->>>>>>> 632e32ca
 object Transaction {
   implicit val transactionFormat: Format[Transaction] = Json.format
 }
 
-<<<<<<< HEAD
-=======
 case class TransactionInfo(`type`: Int, id: String, fee: Long, timestamp: Long, sender: Option[String], height: Int)
 object TransactionInfo {
   implicit val format: Format[TransactionInfo] = Json.format
 }
 
->>>>>>> 632e32ca
 case class Block(signature: String,
                  height: Int,
                  timestamp: Long,
@@ -87,10 +75,6 @@
                  transactions: Seq[Transaction],
                  fee: Long,
                  features: Option[Seq[Short]])
-<<<<<<< HEAD
-
-=======
->>>>>>> 632e32ca
 object Block {
   implicit val blockFormat: Format[Block] = Json.format
 }
@@ -102,10 +86,6 @@
                         transactionCount: Int,
                         blocksize: Int,
                         features: Set[Short])
-<<<<<<< HEAD
-
-=======
->>>>>>> 632e32ca
 object BlockHeaders {
   implicit val blockHeadersFormat: Format[BlockHeaders] = Json.format
 }
@@ -134,21 +114,7 @@
   implicit val messageMatcherResponseFormat: Format[MessageMatcherResponse] = Json.format
 }
 
-<<<<<<< HEAD
-case class OrderBookHistory(id: String,
-                            `type`: String,
-                            amount: Long,
-                            price: Long,
-                            timestamp: Long,
-                            filled: Int,
-                            status: String,
-                            assetPair: AssetPair) {
-  def isActive: Boolean = status == "PartiallyFilled" || status == "Accepted"
-}
-
-=======
 case class OrderBookHistory(id: String, `type`: String, amount: Long, price: Long, timestamp: Long, filled: Int, status: String)
->>>>>>> 632e32ca
 object OrderBookHistory {
   implicit val byteStrFormat: Format[ByteStr] = Format(
     Reads {
