--- conflicted
+++ resolved
@@ -12,12 +12,7 @@
   "walletPassword": "mycookies",
   "dataDir": "/Users/koloale/waves/matcher/data",
   "rpcPort": 6869,
-<<<<<<< HEAD
-  "rpcAllowed": [],
-  "blockGenerationDelay": 10000,
-=======
   "blockGenerationDelay": 1000,
->>>>>>> 1d1a3ff2
   "cors": true,
   "maxRollback": 100,
   "history": "blockchain",
