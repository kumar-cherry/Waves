--- conflicted
+++ resolved
@@ -7,12 +7,7 @@
 import monix.eval.Coeval
 import play.api.libs.json.{JsObject, Json}
 import scorex.account.{PrivateKeyAccount, PublicKeyAccount}
-<<<<<<< HEAD
-import scorex.serialization.{BytesSerializable, Deser}
-=======
-import scorex.crypto.EllipticCurveImpl
 import scorex.serialization.Deser
->>>>>>> 629d55c7
 import scorex.transaction.TransactionParser._
 import scorex.transaction.{ValidationError, _}
 
@@ -114,10 +109,6 @@
              fee: Long,
              timestamp: Long): Either[ValidationError, IssueTransaction] =
     create(sender, name, description, quantity, decimals, reissuable, fee, timestamp, ByteStr.empty).right.map { unverified =>
-<<<<<<< HEAD
-      unverified.copy(signature = ByteStr(crypto.sign(sender, unverified.toSign())))
-=======
-      unverified.copy(signature = ByteStr(EllipticCurveImpl.sign(sender, unverified.bodyBytes())))
->>>>>>> 629d55c7
+      unverified.copy(signature = ByteStr(crypto.sign(sender, unverified.bodyBytes())))
     }
 }