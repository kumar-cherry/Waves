--- conflicted
+++ resolved
@@ -1,13 +1,6 @@
 package scorex.transaction
 
-<<<<<<< HEAD
-sealed trait ValidationError {
-
-}
-=======
-
 sealed trait ValidationError
->>>>>>> ad2c5619
 
 object ValidationError {
   case object InvalidAddress extends ValidationError
@@ -19,11 +12,8 @@
   case object InvalidName extends ValidationError
   case object StateCheckFailed extends ValidationError
   case object OverflowError extends ValidationError
-<<<<<<< HEAD
   case object ToSelf extends ValidationError
 
-=======
->>>>>>> ad2c5619
   case class CustomValidationError(err: String) extends ValidationError
 
   case class StateValidationError(err: String) extends ValidationError
