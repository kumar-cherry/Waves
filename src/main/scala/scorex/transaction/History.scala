--- conflicted
+++ resolved
@@ -100,11 +100,6 @@
     (block.timestampField.value - parent(block, blockNum).get.timestampField.value) / blockNum
   }
 
-<<<<<<< HEAD
-=======
-  def genesis: Block
-
->>>>>>> 29e20269
   def getCheckpoint: Option[Checkpoint]
 
   def setCheckpoint(checkpoint: Option[Checkpoint])
@@ -128,7 +123,7 @@
       (h + 1).to(Math.min(height(), h + howMany: Int)).flatMap(blockAt).map(_.uniqueId)
     }.getOrElse(Seq())
 
-  lazy val genesis: Block = blockAt(1).get
+  def genesis: Block = blockAt(1).get
 }
 
 object History {
