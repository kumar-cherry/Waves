--- conflicted
+++ resolved
@@ -3,28 +3,18 @@
 import akka.actor.ActorRef
 import com.wavesplatform.settings.WavesSettings
 import scorex.consensus.nxt.WavesConsensusModule
-import scorex.network.message.BasicMessagesRepo
-import scorex.transaction.{BlockStorage, History, TransactionModule}
+import scorex.transaction.{BlockStorage, TransactionModule}
 import scorex.wallet.Wallet
 
-/**
-  * Pure interface to application
-  */
+
 trait Application {
 
-  //modules
   implicit def consensusModule: WavesConsensusModule
   implicit def transactionModule: TransactionModule
 
-<<<<<<< HEAD
   def applicationName: String
 
   def appVersion: ApplicationVersion
-=======
-  def basicMessagesSpecsRepo: BasicMessagesRepo
-
-  def history: History
->>>>>>> 76f6c1f1
 
   def blockStorage: BlockStorage
 
