package com.wavesplatform.transaction

import com.google.common.base.Charsets
import com.wavesplatform.account._
import com.wavesplatform.api.http.{DataRequest, SignedDataRequest, versionReads}
import com.wavesplatform.api.http.DataRequest._
import com.wavesplatform.api.http.alias.{CreateAliasV1Request, CreateAliasV2Request, SignedCreateAliasV1Request, SignedCreateAliasV2Request}
import com.wavesplatform.api.http.assets._
<<<<<<< HEAD
import com.wavesplatform.api.http.assets.SponsorFeeRequest._
import com.wavesplatform.api.http.leasing._
import com.wavesplatform.crypto.SignatureLength
import com.wavesplatform.state.ByteStr
import com.wavesplatform.transaction.ValidationError.GenericError
import com.wavesplatform.transaction.assets._
import com.wavesplatform.transaction.assets.exchange.{ExchangeTransactionV1, ExchangeTransactionV2}
=======
import com.wavesplatform.api.http.leasing._
import com.wavesplatform.api.http.assets.SponsorFeeRequest._
import com.wavesplatform.utils.{Base58, Time}
import com.wavesplatform.transaction.ValidationError.GenericError
import com.wavesplatform.transaction.assets._
import com.wavesplatform.transaction.assets.exchange.ExchangeTransaction
>>>>>>> 03578d08
import com.wavesplatform.transaction.lease.{LeaseCancelTransactionV1, LeaseCancelTransactionV2, LeaseTransactionV1, LeaseTransactionV2}
import com.wavesplatform.transaction.smart.SetScriptTransaction
import com.wavesplatform.transaction.smart.script.Script
import com.wavesplatform.transaction.transfer._
import com.wavesplatform.utils.{Base58, Time}
import com.wavesplatform.wallet.Wallet
import play.api.libs.json.JsValue

object TransactionFactory {

  private val EmptySignature = ByteStr(Array.fill(SignatureLength)(0: Byte))

  def transferAssetV1(request: TransferV1Request, wallet: Wallet, time: Time): Either[ValidationError, TransferTransactionV1] =
    transferAssetV1(request, wallet, request.sender, time)

  def transferAssetV1(request: TransferV1Request, wallet: Wallet, signerAddress: String, time: Time): Either[ValidationError, TransferTransactionV1] =
    for {
      sender       <- wallet.findPrivateKey(request.sender)
      signer       <- if (request.sender == signerAddress) Right(sender) else wallet.findPrivateKey(signerAddress)
      recipientAcc <- AddressOrAlias.fromString(request.recipient)
      tx <- TransferTransactionV1.signed(
        request.assetId.map(s => ByteStr.decodeBase58(s).get),
        sender,
        recipientAcc,
        request.amount,
        request.timestamp.getOrElse(time.getTimestamp()),
        request.feeAssetId.map(s => ByteStr.decodeBase58(s).get),
        request.fee,
        request.attachment.filter(_.nonEmpty).map(Base58.decode(_).get).getOrElse(Array.emptyByteArray),
        signer
      )
    } yield tx

  def transferAssetV1(request: TransferV1Request, sender: PublicKeyAccount): Either[ValidationError, TransferTransactionV1] =
    for {
      recipientAcc <- AddressOrAlias.fromString(request.recipient)
      tx <- TransferTransactionV1.create(
        request.assetId.map(s => ByteStr.decodeBase58(s).get),
        sender,
        recipientAcc,
        request.amount,
        0,
        request.feeAssetId.map(s => ByteStr.decodeBase58(s).get),
        request.fee,
        request.attachment.filter(_.nonEmpty).map(Base58.decode(_).get).getOrElse(Array.emptyByteArray),
        EmptySignature
      )
    } yield tx

  def transferAssetV2(request: TransferV2Request, wallet: Wallet, time: Time): Either[ValidationError, TransferTransactionV2] =
    transferAssetV2(request, wallet, request.sender, time)

  def transferAssetV2(request: TransferV2Request, wallet: Wallet, signerAddress: String, time: Time): Either[ValidationError, TransferTransactionV2] =
    for {
      sender       <- wallet.findPrivateKey(request.sender)
      signer       <- if (request.sender == signerAddress) Right(sender) else wallet.findPrivateKey(signerAddress)
      recipientAcc <- AddressOrAlias.fromString(request.recipient)
      tx <- TransferTransactionV2.signed(
        request.version,
        request.assetId.map(s => ByteStr.decodeBase58(s).get),
        sender,
        recipientAcc,
        request.amount,
        request.timestamp.getOrElse(time.getTimestamp()),
        request.feeAssetId.map(s => ByteStr.decodeBase58(s).get),
        request.fee,
        request.attachment.filter(_.nonEmpty).map(Base58.decode(_).get).getOrElse(Array.emptyByteArray),
        signer
      )
    } yield tx

  def transferAssetV2(request: TransferV2Request, sender: PublicKeyAccount): Either[ValidationError, TransferTransactionV2] =
    for {
      recipientAcc <- AddressOrAlias.fromString(request.recipient)
      tx <- TransferTransactionV2.create(
        request.version,
        request.assetId.map(s => ByteStr.decodeBase58(s).get),
        sender,
        recipientAcc,
        request.amount,
        0,
        request.feeAssetId.map(s => ByteStr.decodeBase58(s).get),
        request.fee,
        request.attachment.filter(_.nonEmpty).map(Base58.decode(_).get).getOrElse(Array.emptyByteArray),
        Proofs.empty
      )
    } yield tx

  def massTransferAsset(request: MassTransferRequest, wallet: Wallet, time: Time): Either[ValidationError, MassTransferTransaction] =
    massTransferAsset(request, wallet, request.sender, time)

  def massTransferAsset(request: MassTransferRequest,
                        wallet: Wallet,
                        signerAddress: String,
                        time: Time): Either[ValidationError, MassTransferTransaction] =
    for {
      sender    <- wallet.findPrivateKey(request.sender)
      signer    <- if (request.sender == signerAddress) Right(sender) else wallet.findPrivateKey(signerAddress)
      transfers <- MassTransferTransaction.parseTransfersList(request.transfers)
      tx <- MassTransferTransaction.signed(
        request.version,
        request.assetId.map(s => ByteStr.decodeBase58(s).get),
        sender,
        transfers,
        request.timestamp.getOrElse(time.getTimestamp()),
        request.fee,
        request.attachment.filter(_.nonEmpty).map(Base58.decode(_).get).getOrElse(Array.emptyByteArray),
        signer
      )
    } yield tx

  def massTransferAsset(request: MassTransferRequest, sender: PublicKeyAccount): Either[ValidationError, MassTransferTransaction] =
    for {
      transfers <- MassTransferTransaction.parseTransfersList(request.transfers)
      tx <- MassTransferTransaction.create(
        request.version,
        request.assetId.map(s => ByteStr.decodeBase58(s).get),
        sender,
        transfers,
        0,
        request.fee,
        request.attachment.filter(_.nonEmpty).map(Base58.decode(_).get).getOrElse(Array.emptyByteArray),
        Proofs.empty
      )
    } yield tx

  def setScript(request: SetScriptRequest, wallet: Wallet, time: Time): Either[ValidationError, SetScriptTransaction] =
    setScript(request, wallet, request.sender, time)

  def setScript(request: SetScriptRequest, wallet: Wallet, signerAddress: String, time: Time): Either[ValidationError, SetScriptTransaction] =
    for {
      sender <- wallet.findPrivateKey(request.sender)
      signer <- if (request.sender == signerAddress) Right(sender) else wallet.findPrivateKey(signerAddress)
      script <- request.script match {
        case None    => Right(None)
        case Some(s) => Script.fromBase64String(s).map(Some(_))
      }
      tx <- SetScriptTransaction.signed(
        request.version,
        sender,
        script,
        request.fee,
        request.timestamp.getOrElse(time.getTimestamp()),
        signer
      )
    } yield tx

  def setScript(request: SetScriptRequest, sender: PublicKeyAccount): Either[ValidationError, SetScriptTransaction] =
    for {
      script <- request.script match {
        case None    => Right(None)
        case Some(s) => Script.fromBase64String(s).map(Some(_))
      }
      tx <- SetScriptTransaction.create(
        request.version,
        sender,
        script,
        request.fee,
        0,
        Proofs.empty
      )
    } yield tx

  def issueAssetV2(request: IssueV2Request, wallet: Wallet, time: Time): Either[ValidationError, IssueTransactionV2] =
    issueAssetV2(request, wallet, request.sender, time)

  def issueAssetV2(request: IssueV2Request, wallet: Wallet, signerAddress: String, time: Time): Either[ValidationError, IssueTransactionV2] =
    for {
      sender <- wallet.findPrivateKey(request.sender)
      signer <- if (request.sender == signerAddress) Right(sender) else wallet.findPrivateKey(signerAddress)
      s <- request.script match {
        case None    => Right(None)
        case Some(s) => Script.fromBase64String(s).map(Some(_))
      }
      tx <- IssueTransactionV2.signed(
        version = request.version,
        chainId = AddressScheme.current.chainId,
        sender = sender,
        name = request.name.getBytes(Charsets.UTF_8),
        description = request.description.getBytes(Charsets.UTF_8),
        quantity = request.quantity,
        decimals = request.decimals,
        reissuable = request.reissuable,
        script = s,
        fee = request.fee,
        timestamp = request.timestamp.getOrElse(time.getTimestamp()),
        signer = signer
      )
    } yield tx

  def issueAssetV2(request: IssueV2Request, sender: PublicKeyAccount): Either[ValidationError, IssueTransactionV2] =
    for {
      s <- request.script match {
        case None    => Right(None)
        case Some(s) => Script.fromBase64String(s).map(Some(_))
      }
      tx <- IssueTransactionV2.create(
        version = request.version,
        chainId = AddressScheme.current.chainId,
        sender = sender,
        name = request.name.getBytes(Charsets.UTF_8),
        description = request.description.getBytes(Charsets.UTF_8),
        quantity = request.quantity,
        decimals = request.decimals,
        reissuable = request.reissuable,
        script = s,
        fee = request.fee,
        timestamp = 0,
        proofs = Proofs.empty
      )
    } yield tx

  def issueAssetV1(request: IssueV1Request, wallet: Wallet, time: Time): Either[ValidationError, IssueTransactionV1] =
    issueAssetV1(request, wallet, request.sender, time)

  def issueAssetV1(request: IssueV1Request, wallet: Wallet, signerAddress: String, time: Time): Either[ValidationError, IssueTransactionV1] =
    for {
      sender <- wallet.findPrivateKey(request.sender)
      signer <- if (request.sender == signerAddress) Right(sender) else wallet.findPrivateKey(signerAddress)
      tx <- IssueTransactionV1.signed(
        sender,
        request.name.getBytes(Charsets.UTF_8),
        request.description.getBytes(Charsets.UTF_8),
        request.quantity,
        request.decimals,
        request.reissuable,
        request.fee,
        request.timestamp.getOrElse(time.getTimestamp()),
        signer
      )
    } yield tx

  def issueAssetV1(request: IssueV1Request, sender: PublicKeyAccount): Either[ValidationError, IssueTransactionV1] = IssueTransactionV1.create(
    sender,
    request.name.getBytes(Charsets.UTF_8),
    request.description.getBytes(Charsets.UTF_8),
    request.quantity,
    request.decimals,
    request.reissuable,
    request.fee,
    0,
    EmptySignature
  )

  def leaseV1(request: LeaseV1Request, wallet: Wallet, time: Time): Either[ValidationError, LeaseTransactionV1] =
    leaseV1(request, wallet, request.sender, time)

  def leaseV1(request: LeaseV1Request, wallet: Wallet, signerAddress: String, time: Time): Either[ValidationError, LeaseTransactionV1] =
    for {
      sender       <- wallet.findPrivateKey(request.sender)
      signer       <- if (request.sender == signerAddress) Right(sender) else wallet.findPrivateKey(signerAddress)
      recipientAcc <- AddressOrAlias.fromString(request.recipient)
      tx <- LeaseTransactionV1.signed(
        sender,
        request.amount,
        request.fee,
        request.timestamp.getOrElse(time.getTimestamp()),
        recipientAcc,
        signer
      )
    } yield tx

  def leaseV1(request: LeaseV1Request, sender: PublicKeyAccount): Either[ValidationError, LeaseTransactionV1] =
    for {
      recipientAcc <- AddressOrAlias.fromString(request.recipient)
      tx <- LeaseTransactionV1.create(
        sender,
        request.amount,
        request.fee,
        0,
        recipientAcc,
        EmptySignature
      )
    } yield tx

  def leaseV2(request: LeaseV2Request, wallet: Wallet, time: Time): Either[ValidationError, LeaseTransactionV2] =
    leaseV2(request, wallet, request.sender, time)

  def leaseV2(request: LeaseV2Request, wallet: Wallet, signerAddress: String, time: Time): Either[ValidationError, LeaseTransactionV2] =
    for {
      sender       <- wallet.findPrivateKey(request.sender)
      signer       <- if (request.sender == signerAddress) Right(sender) else wallet.findPrivateKey(signerAddress)
      recipientAcc <- AddressOrAlias.fromString(request.recipient)
      tx <- LeaseTransactionV2.signed(
        request.version,
        sender,
        request.amount,
        request.fee,
        request.timestamp.getOrElse(time.getTimestamp()),
        recipientAcc,
        signer
      )
    } yield tx

  def leaseV2(request: LeaseV2Request, sender: PublicKeyAccount): Either[ValidationError, LeaseTransactionV2] =
    for {
      recipientAcc <- AddressOrAlias.fromString(request.recipient)
      tx <- LeaseTransactionV2.create(
        request.version,
        sender,
        request.amount,
        request.fee,
        0,
        recipientAcc,
        Proofs.empty
      )
    } yield tx

  def leaseCancelV1(request: LeaseCancelV1Request, wallet: Wallet, time: Time): Either[ValidationError, LeaseCancelTransactionV1] =
    leaseCancelV1(request, wallet, request.sender, time)

  def leaseCancelV1(request: LeaseCancelV1Request,
                    wallet: Wallet,
                    signerAddress: String,
                    time: Time): Either[ValidationError, LeaseCancelTransactionV1] =
    for {
      sender <- wallet.findPrivateKey(request.sender)
      signer <- if (request.sender == signerAddress) Right(sender) else wallet.findPrivateKey(signerAddress)
      tx <- LeaseCancelTransactionV1.signed(
        sender,
        ByteStr.decodeBase58(request.txId).get,
        request.fee,
        request.timestamp.getOrElse(time.getTimestamp()),
        signer
      )
    } yield tx

  def leaseCancelV1(request: LeaseCancelV1Request, sender: PublicKeyAccount): Either[ValidationError, LeaseCancelTransactionV1] =
    LeaseCancelTransactionV1.create(
      sender,
      ByteStr.decodeBase58(request.txId).get,
      request.fee,
      0,
      EmptySignature
    )

  def leaseCancelV2(request: LeaseCancelV2Request, wallet: Wallet, time: Time): Either[ValidationError, LeaseCancelTransactionV2] =
    leaseCancelV2(request, wallet, request.sender, time)

  def leaseCancelV2(request: LeaseCancelV2Request,
                    wallet: Wallet,
                    signerAddress: String,
                    time: Time): Either[ValidationError, LeaseCancelTransactionV2] =
    for {
      sender <- wallet.findPrivateKey(request.sender)
      signer <- if (request.sender == signerAddress) Right(sender) else wallet.findPrivateKey(signerAddress)
      tx <- LeaseCancelTransactionV2.signed(
        request.version,
        AddressScheme.current.chainId,
        sender,
        ByteStr.decodeBase58(request.txId).get,
        request.fee,
        request.timestamp.getOrElse(time.getTimestamp()),
        signer
      )
    } yield tx

  def leaseCancelV2(request: LeaseCancelV2Request, sender: PublicKeyAccount): Either[ValidationError, LeaseCancelTransactionV2] =
    LeaseCancelTransactionV2.create(
      request.version,
      AddressScheme.current.chainId,
      sender,
      ByteStr.decodeBase58(request.txId).get,
      request.fee,
      0,
      Proofs.empty
    )

  def aliasV1(request: CreateAliasV1Request, wallet: Wallet, time: Time): Either[ValidationError, CreateAliasTransactionV1] =
    aliasV1(request, wallet, request.sender, time)

  def aliasV1(request: CreateAliasV1Request, wallet: Wallet, signerAddress: String, time: Time): Either[ValidationError, CreateAliasTransactionV1] =
    for {
      sender <- wallet.findPrivateKey(request.sender)
      signer <- if (request.sender == signerAddress) Right(sender) else wallet.findPrivateKey(signerAddress)
      alias  <- Alias.buildWithCurrentNetworkByte(request.alias)
      tx <- CreateAliasTransactionV1.signed(
        sender,
        alias,
        request.fee,
        request.timestamp.getOrElse(time.getTimestamp()),
        signer
      )
    } yield tx

  def aliasV1(request: CreateAliasV1Request, sender: PublicKeyAccount): Either[ValidationError, CreateAliasTransactionV1] =
    for {
      alias <- Alias.buildWithCurrentNetworkByte(request.alias)
      tx <- CreateAliasTransactionV1.create(
        sender,
        alias,
        request.fee,
        0,
        EmptySignature
      )
    } yield tx

  def aliasV2(request: CreateAliasV2Request, wallet: Wallet, time: Time): Either[ValidationError, CreateAliasTransactionV2] =
    aliasV2(request, wallet, request.sender, time)

  def aliasV2(request: CreateAliasV2Request, wallet: Wallet, signerAddress: String, time: Time): Either[ValidationError, CreateAliasTransactionV2] =
    for {
      sender <- wallet.findPrivateKey(request.sender)
      signer <- if (request.sender == signerAddress) Right(sender) else wallet.findPrivateKey(signerAddress)
      alias  <- Alias.buildWithCurrentNetworkByte(request.alias)
      tx <- CreateAliasTransactionV2.signed(
        sender,
        request.version,
        alias,
        request.fee,
        timestamp = request.timestamp.getOrElse(time.getTimestamp()),
        signer
      )
    } yield tx

  def aliasV2(request: CreateAliasV2Request, sender: PublicKeyAccount): Either[ValidationError, CreateAliasTransactionV2] =
    for {
      alias <- Alias.buildWithCurrentNetworkByte(request.alias)
      tx <- CreateAliasTransactionV2.create(
        request.version,
        sender,
        alias,
        request.fee,
        0,
        Proofs.empty
      )
    } yield tx

  def reissueAssetV1(request: ReissueV1Request, wallet: Wallet, time: Time): Either[ValidationError, ReissueTransactionV1] =
    reissueAssetV1(request, wallet, request.sender, time)

  def reissueAssetV1(request: ReissueV1Request, wallet: Wallet, signerAddress: String, time: Time): Either[ValidationError, ReissueTransactionV1] =
    for {
      sender <- wallet.findPrivateKey(request.sender)
      signer <- if (request.sender == signerAddress) Right(sender) else wallet.findPrivateKey(signerAddress)
      tx <- ReissueTransactionV1.signed(
        sender,
        ByteStr.decodeBase58(request.assetId).get,
        request.quantity,
        request.reissuable,
        request.fee,
        request.timestamp.getOrElse(time.getTimestamp()),
        signer
      )
    } yield tx

  def reissueAssetV1(request: ReissueV1Request, sender: PublicKeyAccount): Either[ValidationError, ReissueTransactionV1] =
    ReissueTransactionV1.create(
      sender,
      ByteStr.decodeBase58(request.assetId).get,
      request.quantity,
      request.reissuable,
      request.fee,
      0,
      EmptySignature
    )

  def reissueAssetV2(request: ReissueV2Request, wallet: Wallet, time: Time): Either[ValidationError, ReissueTransactionV2] =
    reissueAssetV2(request, wallet, request.sender, time)

  def reissueAssetV2(request: ReissueV2Request, wallet: Wallet, signerAddress: String, time: Time): Either[ValidationError, ReissueTransactionV2] =
    for {
      sender <- wallet.findPrivateKey(request.sender)
      signer <- if (request.sender == signerAddress) Right(sender) else wallet.findPrivateKey(signerAddress)
      tx <- ReissueTransactionV2.signed(
        request.version,
        AddressScheme.current.chainId,
        sender,
        ByteStr.decodeBase58(request.assetId).get,
        request.quantity,
        request.reissuable,
        request.fee,
        request.timestamp.getOrElse(time.getTimestamp()),
        signer
      )
    } yield tx

  def reissueAssetV2(request: ReissueV2Request, sender: PublicKeyAccount): Either[ValidationError, ReissueTransactionV2] =
    ReissueTransactionV2.create(
      request.version,
      AddressScheme.current.chainId,
      sender,
      ByteStr.decodeBase58(request.assetId).get,
      request.quantity,
      request.reissuable,
      request.fee,
      0,
      Proofs.empty
    )

  def burnAssetV1(request: BurnV1Request, wallet: Wallet, time: Time): Either[ValidationError, BurnTransactionV1] =
    burnAssetV1(request, wallet, request.sender, time)

  def burnAssetV1(request: BurnV1Request, wallet: Wallet, signerAddress: String, time: Time): Either[ValidationError, BurnTransactionV1] =
    for {
      sender <- wallet.findPrivateKey(request.sender)
      signer <- if (request.sender == signerAddress) Right(sender) else wallet.findPrivateKey(signerAddress)
      tx <- BurnTransactionV1.signed(
        sender,
        ByteStr.decodeBase58(request.assetId).get,
        request.quantity,
        request.fee,
        request.timestamp.getOrElse(time.getTimestamp()),
        signer
      )
    } yield tx

  def burnAssetV1(request: BurnV1Request, sender: PublicKeyAccount): Either[ValidationError, BurnTransactionV1] = BurnTransactionV1.create(
    sender,
    ByteStr.decodeBase58(request.assetId).get,
    request.quantity,
    request.fee,
    0,
    EmptySignature
  )

  def burnAssetV2(request: BurnV2Request, wallet: Wallet, time: Time): Either[ValidationError, BurnTransactionV2] =
    burnAssetV2(request, wallet, request.sender, time)

  def burnAssetV2(request: BurnV2Request, wallet: Wallet, signerAddress: String, time: Time): Either[ValidationError, BurnTransactionV2] =
    for {
      sender <- wallet.findPrivateKey(request.sender)
      signer <- if (request.sender == signerAddress) Right(sender) else wallet.findPrivateKey(signerAddress)
      tx <- BurnTransactionV2.signed(
        request.version,
        AddressScheme.current.chainId,
        sender,
        ByteStr.decodeBase58(request.assetId).get,
        request.quantity,
        request.fee,
        request.timestamp.getOrElse(time.getTimestamp()),
        signer
      )
    } yield tx

  def burnAssetV2(request: BurnV2Request, sender: PublicKeyAccount): Either[ValidationError, BurnTransactionV2] = BurnTransactionV2.create(
    request.version,
    AddressScheme.current.chainId,
    sender,
    ByteStr.decodeBase58(request.assetId).get,
    request.quantity,
    request.fee,
    0,
    Proofs.empty
  )

  def data(request: DataRequest, wallet: Wallet, time: Time): Either[ValidationError, DataTransaction] =
    data(request, wallet, request.sender, time)

  def data(request: DataRequest, wallet: Wallet, signerAddress: String, time: Time): Either[ValidationError, DataTransaction] =
    for {
      sender <- wallet.findPrivateKey(request.sender)
      signer <- if (request.sender == signerAddress) Right(sender) else wallet.findPrivateKey(signerAddress)
      tx <- DataTransaction.signed(
        request.version,
        sender,
        request.data,
        request.fee,
        request.timestamp.getOrElse(time.getTimestamp()),
        signer
      )
    } yield tx

  def data(request: DataRequest, sender: PublicKeyAccount): Either[ValidationError, DataTransaction] =
    DataTransaction.create(
      request.version,
      sender,
      request.data,
      request.fee,
      0,
      Proofs.empty
    )

  def sponsor(request: SponsorFeeRequest, wallet: Wallet, time: Time): Either[ValidationError, SponsorFeeTransaction] =
    sponsor(request, wallet, request.sender, time)

  def sponsor(request: SponsorFeeRequest, wallet: Wallet, signerAddress: String, time: Time): Either[ValidationError, SponsorFeeTransaction] =
    for {
      sender  <- wallet.findPrivateKey(request.sender)
      signer  <- if (request.sender == signerAddress) Right(sender) else wallet.findPrivateKey(signerAddress)
      assetId <- ByteStr.decodeBase58(request.assetId).toEither.left.map(_ => GenericError(s"Wrong Base58 string: ${request.assetId}"))
      tx <- SponsorFeeTransaction.signed(
        request.version,
        sender,
        assetId,
        request.minSponsoredAssetFee,
        request.fee,
        request.timestamp.getOrElse(time.getTimestamp()),
        signer
      )
    } yield tx

<<<<<<< HEAD
  def sponsor(request: SponsorFeeRequest, sender: PublicKeyAccount): Either[ValidationError, SponsorFeeTransaction] =
    for {
      assetId <- ByteStr.decodeBase58(request.assetId).toEither.left.map(_ => GenericError(s"Wrong Base58 string: ${request.assetId}"))
      tx <- SponsorFeeTransaction.create(
        request.version,
        sender,
        assetId,
        request.minSponsoredAssetFee,
        request.fee,
        0,
        Proofs.empty
      )
    } yield tx

=======
>>>>>>> 03578d08
  def fromSignedRequest(jsv: JsValue): Either[ValidationError, Transaction] = {
    val typeId  = (jsv \ "type").as[Byte]
    val version = (jsv \ "version").asOpt[Byte](versionReads).getOrElse(1.toByte)
    TransactionParsers.by(typeId, version) match {
      case None => Left(GenericError(s"Bad transaction type ($typeId) and version ($version)"))
      case Some(x) =>
        x match {
          case IssueTransactionV1       => jsv.as[SignedIssueV1Request].toTx
          case IssueTransactionV2       => jsv.as[SignedIssueV2Request].toTx
          case TransferTransactionV1    => jsv.as[SignedTransferV1Request].toTx
          case TransferTransactionV2    => jsv.as[SignedTransferV2Request].toTx
          case MassTransferTransaction  => jsv.as[SignedMassTransferRequest].toTx
          case ReissueTransactionV1     => jsv.as[SignedReissueV1Request].toTx
          case ReissueTransactionV2     => jsv.as[SignedReissueV2Request].toTx
          case BurnTransactionV1        => jsv.as[SignedBurnV1Request].toTx
          case BurnTransactionV2        => jsv.as[SignedBurnV2Request].toTx
          case LeaseTransactionV1       => jsv.as[SignedLeaseV1Request].toTx
          case LeaseTransactionV2       => jsv.as[SignedLeaseV2Request].toTx
          case LeaseCancelTransactionV1 => jsv.as[SignedLeaseCancelV1Request].toTx
          case LeaseCancelTransactionV2 => jsv.as[SignedLeaseCancelV2Request].toTx
          case CreateAliasTransactionV1 => jsv.as[SignedCreateAliasV1Request].toTx
          case CreateAliasTransactionV2 => jsv.as[SignedCreateAliasV2Request].toTx
          case DataTransaction          => jsv.as[SignedDataRequest].toTx
          case SetScriptTransaction     => jsv.as[SignedSetScriptRequest].toTx
          case SponsorFeeTransaction    => jsv.as[SignedSponsorFeeRequest].toTx
<<<<<<< HEAD
          case ExchangeTransactionV1    => jsv.as[SignedExchangeRequest].toTx
          case ExchangeTransactionV2    => jsv.as[SignedExchangeRequestV2].toTx
=======
          case ExchangeTransaction      => jsv.as[SignedExchangeRequest].toTx
>>>>>>> 03578d08
        }
    }
  }
}<|MERGE_RESOLUTION|>--- conflicted
+++ resolved
@@ -2,26 +2,17 @@
 
 import com.google.common.base.Charsets
 import com.wavesplatform.account._
-import com.wavesplatform.api.http.{DataRequest, SignedDataRequest, versionReads}
 import com.wavesplatform.api.http.DataRequest._
 import com.wavesplatform.api.http.alias.{CreateAliasV1Request, CreateAliasV2Request, SignedCreateAliasV1Request, SignedCreateAliasV2Request}
+import com.wavesplatform.api.http.assets.SponsorFeeRequest._
 import com.wavesplatform.api.http.assets._
-<<<<<<< HEAD
-import com.wavesplatform.api.http.assets.SponsorFeeRequest._
 import com.wavesplatform.api.http.leasing._
+import com.wavesplatform.api.http.{DataRequest, SignedDataRequest, versionReads}
 import com.wavesplatform.crypto.SignatureLength
 import com.wavesplatform.state.ByteStr
 import com.wavesplatform.transaction.ValidationError.GenericError
 import com.wavesplatform.transaction.assets._
 import com.wavesplatform.transaction.assets.exchange.{ExchangeTransactionV1, ExchangeTransactionV2}
-=======
-import com.wavesplatform.api.http.leasing._
-import com.wavesplatform.api.http.assets.SponsorFeeRequest._
-import com.wavesplatform.utils.{Base58, Time}
-import com.wavesplatform.transaction.ValidationError.GenericError
-import com.wavesplatform.transaction.assets._
-import com.wavesplatform.transaction.assets.exchange.ExchangeTransaction
->>>>>>> 03578d08
 import com.wavesplatform.transaction.lease.{LeaseCancelTransactionV1, LeaseCancelTransactionV2, LeaseTransactionV1, LeaseTransactionV2}
 import com.wavesplatform.transaction.smart.SetScriptTransaction
 import com.wavesplatform.transaction.smart.script.Script
@@ -614,7 +605,6 @@
       )
     } yield tx
 
-<<<<<<< HEAD
   def sponsor(request: SponsorFeeRequest, sender: PublicKeyAccount): Either[ValidationError, SponsorFeeTransaction] =
     for {
       assetId <- ByteStr.decodeBase58(request.assetId).toEither.left.map(_ => GenericError(s"Wrong Base58 string: ${request.assetId}"))
@@ -629,8 +619,6 @@
       )
     } yield tx
 
-=======
->>>>>>> 03578d08
   def fromSignedRequest(jsv: JsValue): Either[ValidationError, Transaction] = {
     val typeId  = (jsv \ "type").as[Byte]
     val version = (jsv \ "version").asOpt[Byte](versionReads).getOrElse(1.toByte)
@@ -656,12 +644,8 @@
           case DataTransaction          => jsv.as[SignedDataRequest].toTx
           case SetScriptTransaction     => jsv.as[SignedSetScriptRequest].toTx
           case SponsorFeeTransaction    => jsv.as[SignedSponsorFeeRequest].toTx
-<<<<<<< HEAD
           case ExchangeTransactionV1    => jsv.as[SignedExchangeRequest].toTx
           case ExchangeTransactionV2    => jsv.as[SignedExchangeRequestV2].toTx
-=======
-          case ExchangeTransaction      => jsv.as[SignedExchangeRequest].toTx
->>>>>>> 03578d08
         }
     }
   }
