package com.wavesplatform.network

import java.net.{InetAddress, InetSocketAddress}

import com.google.common.collect.EvictingQueue
import com.wavesplatform.settings.NetworkSettings
import com.wavesplatform.utils.createMVStore
import org.h2.mvstore.MVMap
import scorex.utils.{LogMVMapBuilder, ScorexLogging}

import scala.collection.JavaConverters._
import scala.util.Random

class PeerDatabaseImpl(settings: NetworkSettings) extends PeerDatabase with AutoCloseable with ScorexLogging {

  private val database = createMVStore(settings.file)
  private val peersPersistence = database.openMap("peers", new LogMVMapBuilder[InetSocketAddress, Long])
  private val blacklist = database.openMap("blacklist", new LogMVMapBuilder[InetAddress, Long])
  private val reasons = database.openMap("reasons", new LogMVMapBuilder[InetAddress, String])
  private val unverifiedPeers = EvictingQueue.create[InetSocketAddress](settings.maxUnverifiedPeers)

  for (a <- settings.knownPeers.view.map(inetSocketAddress(_, 6863))) {
    // add peers from config with max timestamp so they never get evicted from the list of known peers
    doTouch(a, Long.MaxValue)
  }

  override def addCandidate(socketAddress: InetSocketAddress): Unit = unverifiedPeers.synchronized {
    if (!peersPersistence.containsKey(socketAddress) && !unverifiedPeers.contains(socketAddress)) {
      log.trace(s"Adding candidate $socketAddress")
      unverifiedPeers.add(socketAddress)
    } else {
      log.trace(s"NOT adding candidate $socketAddress")
    }
  }

  private def doTouch(socketAddress: InetSocketAddress, timestamp: Long): Unit = unverifiedPeers.synchronized {
    unverifiedPeers.removeIf(_ == socketAddress)
    peersPersistence.compute(socketAddress, (_, prevTs) => Option(prevTs).fold(timestamp)(_.max(timestamp)))
    database.commit()
  }

  override def touch(socketAddress: InetSocketAddress): Unit = doTouch(socketAddress, System.currentTimeMillis())

  override def blacklist(address: InetAddress, reason: String): Unit = unverifiedPeers.synchronized {
    unverifiedPeers.removeIf(_.getAddress == address)
    blacklist.put(address, System.currentTimeMillis())
    reasons.put(address, reason)
    database.commit()
  }

  override def knownPeers: Map[InetSocketAddress, Long] = {
    removeObsoleteRecords(peersPersistence, settings.peersDataResidenceTime.toMillis)
      .asScala.toMap.filterKeys(address => !blacklistedHosts.contains(address.getAddress))
  }

  override def blacklistedHosts: Set[InetAddress] =
    removeObsoleteRecords(blacklist, settings.blackListResidenceTime.toMillis).keySet().asScala.toSet

  override def detailedBlacklist: Map[InetAddress, (Long, String)] =
    removeObsoleteRecords(blacklist, settings.blackListResidenceTime.toMillis)
      .asScala
      .toMap
      .map { case ((h, t)) => (h -> ((t, Option(reasons.get(h)).getOrElse("")))) }

  override def randomPeer(excluded: Set[InetSocketAddress]): Option[InetSocketAddress] = unverifiedPeers.synchronized {
//    log.trace(s"Excluding: $excluded")
    def excludeAddress(isa: InetSocketAddress) = excluded(isa) || blacklistedHosts(isa.getAddress)

<<<<<<< HEAD
//    log.trace(s"Evicting queue: $unverifiedPeers")
=======
    // excluded only contains local addresses, our declared address, and external declared addresses we already have
    // connection to, so it's safe to filter out all matching candidates
    unverifiedPeers.removeIf(isa => excluded(isa))
    log.trace(s"Evicting queue: $unverifiedPeers")
>>>>>>> 3d833bb2
    val unverified = Option(unverifiedPeers.peek()).filterNot(excludeAddress)
    val verified = Random.shuffle(knownPeers.keySet.diff(excluded).toSeq).headOption.filterNot(excludeAddress)

//    log.trace(s"Unverified: $unverified; Verified: $verified")
    (unverified, verified) match {
      case (Some(_), v@Some(_)) => if (Random.nextBoolean()) Some(unverifiedPeers.poll()) else v
      case (Some(_), None) => Some(unverifiedPeers.poll())
      case (None, v@Some(_)) => v
      case _ => None
    }
  }

  private def removeObsoleteRecords[T](map: MVMap[T, Long], maxAge: Long): MVMap[T, Long] = {
    val earliestValidTs = System.currentTimeMillis() - maxAge

    map.entrySet().asScala.collect {
      case e if e.getValue < earliestValidTs => e.getKey
    }.foreach(map.remove)

    database.commit()

    map
  }

  override def close(): Unit = database.close()
}<|MERGE_RESOLUTION|>--- conflicted
+++ resolved
@@ -66,14 +66,10 @@
 //    log.trace(s"Excluding: $excluded")
     def excludeAddress(isa: InetSocketAddress) = excluded(isa) || blacklistedHosts(isa.getAddress)
 
-<<<<<<< HEAD
-//    log.trace(s"Evicting queue: $unverifiedPeers")
-=======
     // excluded only contains local addresses, our declared address, and external declared addresses we already have
     // connection to, so it's safe to filter out all matching candidates
     unverifiedPeers.removeIf(isa => excluded(isa))
-    log.trace(s"Evicting queue: $unverifiedPeers")
->>>>>>> 3d833bb2
+//    log.trace(s"Evicting queue: $unverifiedPeers")
     val unverified = Option(unverifiedPeers.peek()).filterNot(excludeAddress)
     val verified = Random.shuffle(knownPeers.keySet.diff(excluded).toSeq).headOption.filterNot(excludeAddress)
 
