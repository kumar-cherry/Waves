--- conflicted
+++ resolved
@@ -8,18 +8,15 @@
 import com.wavesplatform.state2.reader.StateReader
 import com.wavesplatform.{Coordinator, UtxPool}
 import io.netty.channel.group.ChannelGroup
+import kamon.Kamon
+import kamon.metric.instrument
 import monix.eval.Task
 import monix.execution._
 import monix.execution.cancelables.{CompositeCancelable, SerialCancelable}
-<<<<<<< HEAD
+import monix.execution.schedulers.SchedulerService
 import scorex.account.{Address, PrivateKeyAccount}
 import scorex.block.Block._
 import scorex.block.{Block, MicroBlock}
-=======
-import monix.execution.schedulers.SchedulerService
-import scorex.account.PrivateKeyAccount
-import scorex.block.Block
->>>>>>> c83b8454
 import scorex.consensus.nxt.NxtLikeConsensusBlockData
 import scorex.transaction.PoSCalc._
 import scorex.transaction.ValidationError.GenericError
@@ -54,7 +51,6 @@
   private val scheduledAttempts = SerialCancelable()
   private val microBlockAttempt = SerialCancelable()
 
-<<<<<<< HEAD
   private val blockBuildTimeStats = Kamon.metrics.histogram("pack-and-forge-block-time", instrument.Time.Milliseconds)
   private val microBlockBuildTimeStats = Kamon.metrics.histogram("forge-microblock-time", instrument.Time.Milliseconds)
 
@@ -64,15 +60,9 @@
 
   private def checkAge(parentHeight: Int, parentTimestamp: Long): Either[String, Unit] =
     Either.cond(parentHeight == 1, (), (timeService.correctedTime() - parentTimestamp).millis)
-=======
-  private def checkAge(parentHeight: Int, parent: Block): Either[String, Unit] =
-    Either
-      .cond(parentHeight == 1, (), Duration.between(Instant.ofEpochMilli(parent.timestamp), Instant.ofEpochMilli(timeService.correctedTime())))
->>>>>>> c83b8454
       .left.flatMap(blockAge => Either.cond(blockAge <= minerSettings.intervalAfterLastBlockThenGenerationIsAllowed, (),
       s"BlockChain is too old (last block timestamp is $parentTimestamp generated $blockAge ago)"
     ))
-
 
   private def generateOneBlockTask(account: PrivateKeyAccount, parentHeight: Int,
                                    greatGrandParent: Option[Block], balance: Long, version: Byte)(delay: FiniteDuration): Task[Either[String, Block]] = Task {
@@ -88,10 +78,9 @@
     measureSuccessful(blockBuildTimeStats, for {
       _ <- Either.cond(pc >= minerSettings.quorum, (), s"Quorum not available ($pc/${minerSettings.quorum}, not forging block with ${account.address}")
       _ <- Either.cond(h < t, (), s"${System.currentTimeMillis()}: Hit $h was NOT less than target $t, not forging block with ${account.address}")
-<<<<<<< HEAD
+      _ = log.debug(s"Forging with ${account.address}, H $h < T $t, balance $balance, prev block ${parent.uniqueId}")
+      _ = log.debug(s"Previous block ID ${parent.uniqueId} at $parentHeight with target ${lastBlockKernelData.baseTarget}")
       block <- {
-        log.debug(s"Forging with ${account.address}, H $h < T $t, balance $balance, prev block ${parent.uniqueId}")
-        log.debug(s"Previous block ID ${parent.uniqueId} at $parentHeight with target ${lastBlockKernelData.baseTarget}")
         val avgBlockDelay = blockchainSettings.genesisSettings.averageBlockDelay
         val btg = calcBaseTarget(avgBlockDelay, parentHeight, parent, greatGrandParent, currentTime)
         val gs = calcGeneratorSignature(lastBlockKernelData, account)
@@ -103,21 +92,6 @@
           .left.map(l => l.err)
       }
     } yield block)
-=======
-      _ = log.debug(s"Forging with ${account.address}, H $h < T $t, balance $balance, prev block ${parent.uniqueId}")
-      _ = log.debug(s"Previous block ID ${parent.uniqueId} at $parentHeight with target ${lastBlockKernelData.baseTarget}")
-      block <- {
-        val avgBlockDelay = blockchainSettings.genesisSettings.averageBlockDelay
-        val btg = calcBaseTarget(avgBlockDelay, parentHeight, parent, greatGrandParent, currentTime)
-        val gs = calcGeneratorSignature(lastBlockKernelData, account)
-        val consensusData = NxtLikeConsensusBlockData(btg, gs)
-        val unconfirmed = utx.packUnconfirmed()
-        log.debug(s"Adding ${unconfirmed.size} unconfirmed transaction(s) to new block")
-        Block.buildAndSign(Version, currentTime, parent.uniqueId, consensusData, unconfirmed, account)
-          .left.map(l => l.err)
-      }
-    } yield block
->>>>>>> c83b8454
   }.delayExecution(delay)
 
 
