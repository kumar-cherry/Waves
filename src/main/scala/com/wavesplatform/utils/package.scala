package com.wavesplatform

import com.google.common.base.Throwables
import com.wavesplatform.db.{Storage, VersionedStorage}
import com.wavesplatform.lang.TypeChecker
import com.wavesplatform.lang.ctx.Context
import monix.eval.Coeval
import monix.execution.UncaughtExceptionReporter
import org.joda.time.Duration
import org.joda.time.format.PeriodFormat
import scorex.transaction.smart.BlockchainContext
import scorex.utils.ScorexLogging

import scala.util.Try

package object utils extends ScorexLogging {

<<<<<<< HEAD
=======
  type HeightInfo = (Int, Long)

>>>>>>> 6a530ffb
  private val BytesMaxValue  = 256
  private val Base58MaxValue = 58

  private val BytesLog = math.log(BytesMaxValue)
  private val BaseLog  = math.log(Base58MaxValue)

  val UncaughtExceptionsToLogReporter = UncaughtExceptionReporter(exc => log.error(Throwables.getStackTraceAsString(exc)))

  def base58Length(byteArrayLength: Int): Int = math.ceil(BytesLog / BaseLog * byteArrayLength).toInt

  def createWithVerification[A <: Storage with VersionedStorage](storage: => A): Try[A] = Try {
    if (storage.isVersionValid) storage
    else {
      log.info(s"Re-creating storage")
      val b = storage.createBatch()
      storage.removeEverything(b)
      storage.commit(b)
      storage
    }
  }

  def forceStopApplication(reason: ApplicationStopReason = Default): Unit =
    new Thread(() => {
      System.exit(reason.code)
    }, "waves-platform-shutdown-thread").start()

  def humanReadableSize(bytes: Long, si: Boolean = true): String = {
    val (baseValue, unitStrings) =
      if (si)
        (1000, Vector("B", "kB", "MB", "GB", "TB", "PB", "EB", "ZB", "YB"))
      else
        (1024, Vector("B", "KiB", "MiB", "GiB", "TiB", "PiB", "EiB", "ZiB", "YiB"))

    def getExponent(curBytes: Long, baseValue: Int, curExponent: Int = 0): Int =
      if (curBytes < baseValue) curExponent
      else {
        val newExponent = 1 + curExponent
        getExponent(curBytes / (baseValue * newExponent), baseValue, newExponent)
      }

    val exponent   = getExponent(bytes, baseValue)
    val divisor    = Math.pow(baseValue, exponent)
    val unitString = unitStrings(exponent)

    f"${bytes / divisor}%.1f $unitString"
  }

  def humanReadableDuration(duration: Long): String = {
    val d = new Duration(duration)
    PeriodFormat.getDefault.print(d.toPeriod)
  }

  implicit class Tap[A](a: A) {
    def tap(g: A => Unit): A = {
      g(a)
      a
    }
  }

  private val dummyContext: Context                           = new BlockchainContext(0, Coeval(???), Coeval(???), null).build()
  val dummyTypeCheckerContext: TypeChecker.TypeCheckerContext = TypeChecker.TypeCheckerContext.fromContext(dummyContext)
}<|MERGE_RESOLUTION|>--- conflicted
+++ resolved
@@ -15,11 +15,6 @@
 
 package object utils extends ScorexLogging {
 
-<<<<<<< HEAD
-=======
-  type HeightInfo = (Int, Long)
-
->>>>>>> 6a530ffb
   private val BytesMaxValue  = 256
   private val Base58MaxValue = 58
 
